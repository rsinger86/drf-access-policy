from typing import List

from rest_framework.request import Request

from rest_access_policy import AccessPolicyException
from .access_policy import AccessPolicy


class FieldAccessMixin(object):
    def __init__(self, *args, **kwargs):
        self.serializer_context = kwargs.get("context", {})
        is_many = kwargs.get('many', False)
        super().__init__(*args, **kwargs)
<<<<<<< HEAD
        self._set_read_only_fields()
=======
        self.should_check_conditions =  is_many is False and getattr(self,"instance",None) is not None

        if (
            self.request.method
            in [
                "POST",
                "PUT",
                "PATCH",
            ]
            and self.field_permissions.get("read_only")
        ):
            self._set_read_only_fields()
>>>>>>> 66fba22d

    @property
    def access_policy(self) -> AccessPolicy:
        meta = getattr(self, "Meta", None)

        if not meta:
            raise Exception("Must set access_policy inside Meta for FieldAccessMixin")

        access_policy = getattr(meta, "access_policy", None)

        if not access_policy:
            raise Exception("Must set access_policy inside Meta for FieldAccessMixin")

        if getattr(access_policy,"scope_fields",None) is None:
            raise Exception("Must define scope_fields method on access_policy")

        return access_policy

    @property
    def request(self) -> Request:
        request = self.serializer_context.get("request")

        if not request:
            raise Exception("Must pass context with request to FieldAccessMixin")

        return request

<<<<<<< HEAD
    def _set_read_only_fields(self):
        fields = self.access_policy.scope_fields(self.request, self.fields, instance=self.instance)
        if fields is None:
            raise Exception("scope_fields method must return fields variable")
=======
    @property
    def action(self) -> str:
        view = self.serializer_context.get("view")
        if not view:
            raise Exception("Must pass context with view to FieldAccessMixin")
        action = self.access_policy._get_invoked_action(view)
        return action


    @property
    def field_permissions(self) -> dict:
        access_policy = self.access_policy

        field_permissions = getattr(access_policy, "field_permissions", {})

        if not isinstance(field_permissions, dict):
            raise Exception("Field permissions must be set on access_policy for FieldAccessMixin")

        return field_permissions

    def _get_statements_matching_conditions(self,  statements: List[dict]):
        """
        Filter statements and only return those that match all of their
        custom context conditions; if no conditions are provided then
        the statement should be returned.
        """
        matched = []

        for statement in statements:
            conditions = statement["condition"]

            if len(conditions) == 0:
                matched.append(statement)
                continue

            fails = 0

            for condition in conditions:
                passed = self._check_condition(condition)

                if not passed:
                    fails += 1
                    break

            if fails == 0:
                matched.append(statement)

        return matched

    def _get_statements_matching_action(self, statements: List[dict]):
        """
        Filter statements and return only those that match the specified
        action.
        """
        matched = []
        http_method = "<method:%s>" % self.request.method.lower()

        for statement in statements:
            if self.action in statement["action"] or "*" in statement["action"]:
                matched.append(statement)
            elif http_method in statement["action"]:
                matched.append(statement)
        return matched

    def _check_condition(self, condition):
        """
        Evaluate a custom context condition;
        """
        result = condition(self.instance)

        if type(result) is not bool:
            raise AccessPolicyException(
                "condition '%s' must return true/false, not %s" % (condition, type(result))
            )

        return result

    def _set_read_only_fields(self):
        read_only_statements = self._validate_and_clean_statements(
            self.field_permissions["read_only"]
        )

        matched = self.access_policy._get_statements_matching_principal(
            request=self.request, statements=read_only_statements
        )
        matched = self._get_statements_matching_action(statements=matched)
        if self.should_check_conditions:
            matched = self._get_statements_matching_conditions(statements=matched)
        for statement in matched:
            if "*" in statement["fields"]:
                for field in self.fields.values():
                    field.read_only = True
                break
            else:
                for field in statement["fields"]:
                    if self.fields.get(field, None) is not None:
                        self.fields[field].read_only = True

    def _validate_and_clean_statements(self, statements: List[dict]) -> List[dict]:
        for statement in statements:
            if not isinstance(statement, dict):
                raise Exception("Must pass a dict as statement")

            if len(statement) == 0:
                raise Exception("Cannot pass empty dict as statement")

            if statement.get("principal", None) is None:
                raise Exception("Must pass principal in statement")

            if statement.get("fields", None) is None:
                raise Exception("Must pass fields in statement")

            if isinstance(statement["principal"], str):
                statement["principal"] = [statement["principal"]]
>>>>>>> 66fba22d

        self.fields = self.access_policy.scope_fields(self.request, self.fields, instance=self.instance)

<<<<<<< HEAD
    
=======
            if "action" not in statement:
                statement["action"] = ["*"]

            if isinstance(statement["action"], str):
                statement["action"] = [statement["action"]]

            if "condition" not in statement:
                statement["condition"] = []
            elif callable(statement["condition"]):
                statement["condition"] = [statement["condition"]]

        return statements
>>>>>>> 66fba22d
<|MERGE_RESOLUTION|>--- conflicted
+++ resolved
@@ -9,24 +9,9 @@
 class FieldAccessMixin(object):
     def __init__(self, *args, **kwargs):
         self.serializer_context = kwargs.get("context", {})
-        is_many = kwargs.get('many', False)
         super().__init__(*args, **kwargs)
-<<<<<<< HEAD
         self._set_read_only_fields()
-=======
-        self.should_check_conditions =  is_many is False and getattr(self,"instance",None) is not None
 
-        if (
-            self.request.method
-            in [
-                "POST",
-                "PUT",
-                "PATCH",
-            ]
-            and self.field_permissions.get("read_only")
-        ):
-            self._set_read_only_fields()
->>>>>>> 66fba22d
 
     @property
     def access_policy(self) -> AccessPolicy:
@@ -40,7 +25,7 @@
         if not access_policy:
             raise Exception("Must set access_policy inside Meta for FieldAccessMixin")
 
-        if getattr(access_policy,"scope_fields",None) is None:
+        if getattr(access_policy, "scope_fields", None) is None:
             raise Exception("Must define scope_fields method on access_policy")
 
         return access_policy
@@ -54,143 +39,10 @@
 
         return request
 
-<<<<<<< HEAD
     def _set_read_only_fields(self):
         fields = self.access_policy.scope_fields(self.request, self.fields, instance=self.instance)
         if fields is None:
             raise Exception("scope_fields method must return fields variable")
-=======
-    @property
-    def action(self) -> str:
-        view = self.serializer_context.get("view")
-        if not view:
-            raise Exception("Must pass context with view to FieldAccessMixin")
-        action = self.access_policy._get_invoked_action(view)
-        return action
-
-
-    @property
-    def field_permissions(self) -> dict:
-        access_policy = self.access_policy
-
-        field_permissions = getattr(access_policy, "field_permissions", {})
-
-        if not isinstance(field_permissions, dict):
-            raise Exception("Field permissions must be set on access_policy for FieldAccessMixin")
-
-        return field_permissions
-
-    def _get_statements_matching_conditions(self,  statements: List[dict]):
-        """
-        Filter statements and only return those that match all of their
-        custom context conditions; if no conditions are provided then
-        the statement should be returned.
-        """
-        matched = []
-
-        for statement in statements:
-            conditions = statement["condition"]
-
-            if len(conditions) == 0:
-                matched.append(statement)
-                continue
-
-            fails = 0
-
-            for condition in conditions:
-                passed = self._check_condition(condition)
-
-                if not passed:
-                    fails += 1
-                    break
-
-            if fails == 0:
-                matched.append(statement)
-
-        return matched
-
-    def _get_statements_matching_action(self, statements: List[dict]):
-        """
-        Filter statements and return only those that match the specified
-        action.
-        """
-        matched = []
-        http_method = "<method:%s>" % self.request.method.lower()
-
-        for statement in statements:
-            if self.action in statement["action"] or "*" in statement["action"]:
-                matched.append(statement)
-            elif http_method in statement["action"]:
-                matched.append(statement)
-        return matched
-
-    def _check_condition(self, condition):
-        """
-        Evaluate a custom context condition;
-        """
-        result = condition(self.instance)
-
-        if type(result) is not bool:
-            raise AccessPolicyException(
-                "condition '%s' must return true/false, not %s" % (condition, type(result))
-            )
-
-        return result
-
-    def _set_read_only_fields(self):
-        read_only_statements = self._validate_and_clean_statements(
-            self.field_permissions["read_only"]
-        )
-
-        matched = self.access_policy._get_statements_matching_principal(
-            request=self.request, statements=read_only_statements
-        )
-        matched = self._get_statements_matching_action(statements=matched)
-        if self.should_check_conditions:
-            matched = self._get_statements_matching_conditions(statements=matched)
-        for statement in matched:
-            if "*" in statement["fields"]:
-                for field in self.fields.values():
-                    field.read_only = True
-                break
-            else:
-                for field in statement["fields"]:
-                    if self.fields.get(field, None) is not None:
-                        self.fields[field].read_only = True
-
-    def _validate_and_clean_statements(self, statements: List[dict]) -> List[dict]:
-        for statement in statements:
-            if not isinstance(statement, dict):
-                raise Exception("Must pass a dict as statement")
-
-            if len(statement) == 0:
-                raise Exception("Cannot pass empty dict as statement")
-
-            if statement.get("principal", None) is None:
-                raise Exception("Must pass principal in statement")
-
-            if statement.get("fields", None) is None:
-                raise Exception("Must pass fields in statement")
-
-            if isinstance(statement["principal"], str):
-                statement["principal"] = [statement["principal"]]
->>>>>>> 66fba22d
-
         self.fields = self.access_policy.scope_fields(self.request, self.fields, instance=self.instance)
 
-<<<<<<< HEAD
-    
-=======
-            if "action" not in statement:
-                statement["action"] = ["*"]
-
-            if isinstance(statement["action"], str):
-                statement["action"] = [statement["action"]]
-
-            if "condition" not in statement:
-                statement["condition"] = []
-            elif callable(statement["condition"]):
-                statement["condition"] = [statement["condition"]]
-
-        return statements
->>>>>>> 66fba22d
+    